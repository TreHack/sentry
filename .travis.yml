--- conflicted
+++ resolved
@@ -259,19 +259,11 @@
       after_failure: skip
 
   allow_failures:
-<<<<<<< HEAD
-    - language: node_js
-      env: STORYBOOK_BUILD=1
-    - env: DJANGO_VERSION=">=1.9,<1.10" TEST_SUITE=postgres DB=postgres TOTAL_TEST_GROUPS=2 TEST_GROUP=0
-    - env: DJANGO_VERSION=">=1.9,<1.10" TEST_SUITE=postgres DB=postgres TOTAL_TEST_GROUPS=2 TEST_GROUP=1
-    - env: DJANGO_VERSION=">=1.9,<1.10" TEST_SUITE=acceptance USE_SNUBA=1
-    - env: TEST_SUITE=plugins DB=postgres PERCY_ENABLE=0
-=======
     - name: 'Storybook Deploy'
     - name: 'Django 1.9 Backend [Postgres] (1/2)'
     - name: 'Django 1.9 Backend [Postgres] (2/2)'
     - name: 'Django 1.9 Acceptance'
->>>>>>> 5df4636e
+    - name: 'Plugins'
 
 notifications:
   webhooks:
