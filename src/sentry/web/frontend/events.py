"""
sentry.web.frontend.events
~~~~~~~~~~~~~~~~~~~~~~~~~~

:copyright: (c) 2010-2014 by the Sentry Team, see AUTHORS for more details.
:license: BSD, see LICENSE for more details.
"""
import urlparse

from django.core.context_processors import csrf
from django.core.urlresolvers import reverse
from django.http import HttpResponseRedirect
from django.views.decorators.csrf import csrf_protect

from sentry.models import Event
from sentry.replays import Replayer
from sentry.utils.http import safe_urlencode
from sentry.web.decorators import has_group_access, render_to_response
from sentry.web.forms import ReplayForm


@has_group_access
@csrf_protect
def replay_event(request, team, project, group, event_id):
    try:
        event = Event.objects.get(group=group, id=event_id)
    except Event.DoesNotExist:
        return HttpResponseRedirect(reverse('sentry'))

    Event.objects.bind_nodes([event], 'data')

    interfaces = event.interfaces
    if 'sentry.interfaces.Http' not in interfaces:
        # TODO: show a proper error
        return HttpResponseRedirect(reverse('sentry'))

    http = interfaces['sentry.interfaces.Http']
    if http.headers:
        headers = '\n'.join('%s: %s' % (k, v) for k, v in http.headers.iteritems() if k[0].upper() == k[0])
    else:
        headers = ''

    if isinstance(http.data, dict):
        data = safe_urlencode(http.data)
    else:
        data = http.data

    initial = {
<<<<<<< HEAD
        'url': http.url_without_fragment,
=======
        'url': urlparse.urldefrag(http.url)[0],
>>>>>>> b9686163
        'method': http.method,
        'headers': headers,
        'data': data,
    }

    form = ReplayForm(request.POST or None, initial=initial)
    if form.is_valid():
        result = Replayer(
            url=form.cleaned_data['url'],
            method=form.cleaned_data['method'],
            data=form.cleaned_data['data'],
            headers=form.cleaned_data['headers'],
        ).replay()
    else:
        result = None

    context = {
        'team': team,
        'project': project,
        'group': event.group,
        'event': event,
        'form': form,
        'result': result,
    }
    context.update(csrf(request))

    return render_to_response('sentry/events/replay_request.html', context, request)<|MERGE_RESOLUTION|>--- conflicted
+++ resolved
@@ -46,11 +46,7 @@
         data = http.data
 
     initial = {
-<<<<<<< HEAD
-        'url': http.url_without_fragment,
-=======
         'url': urlparse.urldefrag(http.url)[0],
->>>>>>> b9686163
         'method': http.method,
         'headers': headers,
         'data': data,
