--- conflicted
+++ resolved
@@ -26,14 +26,9 @@
     DEFAULT_LOGGER_NAME, EVENT_ORDERING_KEY, LOG_LEVELS, MAX_CULPRIT_LENGTH
 )
 from sentry.db.models import (
-<<<<<<< HEAD
     BoundedBigIntegerField, BoundedIntegerField,
     BoundedPositiveIntegerField, FlexibleForeignKey, GzippedDictField, Model,
     ProjectBoundManager, ProjectBoundMixin, sane_repr
-=======
-    BaseManager, BoundedBigIntegerField, BoundedIntegerField, BoundedPositiveIntegerField,
-    FlexibleForeignKey, GzippedDictField, Model, sane_repr
->>>>>>> 43e5c16c
 )
 from sentry.utils.http import absolute_uri
 from sentry.utils.numbers import base32_decode, base32_encode
