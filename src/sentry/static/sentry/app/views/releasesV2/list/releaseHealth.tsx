--- conflicted
+++ resolved
@@ -18,11 +18,8 @@
 import ProjectBadge from 'app/components/idBadge/projectBadge';
 import TextOverflow from 'app/components/textOverflow';
 import ClippedBox from 'app/components/clippedBox';
-<<<<<<< HEAD
 import Placeholder from 'app/components/placeholder';
-=======
 import Link from 'app/components/links/link';
->>>>>>> 0615f640
 
 import HealthStatsChart from './healthStatsChart';
 import {
@@ -40,17 +37,17 @@
   release: Release;
   orgSlug: string;
   location: Location;
-<<<<<<< HEAD
   showPlaceholders: boolean;
-};
-
-const ReleaseHealth = ({release, orgSlug, location, showPlaceholders}: Props) => {
-=======
   selection: GlobalSelection;
 };
 
-const ReleaseHealth = ({release, orgSlug, location, selection}: Props) => {
->>>>>>> 0615f640
+const ReleaseHealth = ({
+  release,
+  orgSlug,
+  location,
+  selection,
+  showPlaceholders,
+}: Props) => {
   const activeStatsPeriod = (location.query.healthStatsPeriod || '24h') as StatsPeriod;
   const activeStatsSubject = (location.query.healthStat || 'sessions') as StatsSubject;
 
@@ -92,24 +89,6 @@
 
       <PanelBody>
         <ClippedBox clipHeight={200}>
-<<<<<<< HEAD
-          {release.projects
-            .sort((a, b) => a.slug.localeCompare(b.slug))
-            .map(project => {
-              const {id, slug, healthData, newGroups} = project;
-              const {
-                hasHealthData,
-                adoption,
-                stats,
-                crashFreeUsers,
-                crashFreeSessions,
-                sessionsCrashed,
-                totalUsers,
-                totalUsers24h,
-                totalSessions,
-                totalSessions24h,
-              } = healthData || {};
-=======
           {sortedProjects.map(project => {
             const {id, slug, healthData, newGroups} = project;
             const {
@@ -123,8 +102,7 @@
               totalUsers24h,
               totalSessions,
               totalSessions24h,
-            } = healthData;
->>>>>>> 0615f640
+            } = healthData || {}; // TODO: type?
 
             return (
               <StyledPanelItem key={`${release.version}-${slug}-health`}>
@@ -142,51 +120,10 @@
                     </GlobalSelectionLink>
                   </ProjectColumn>
 
-<<<<<<< HEAD
-                    <AdoptionColumn>
-                      {showPlaceholders ? (
-                        <StyledPlaceholder height="25px" width="150px" />
-                      ) : defined(adoption) ? (
-                        <AdoptionWrapper>
-                          <Tooltip
-                            title={
-                              <AdoptionTooltip
-                                totalUsers={totalUsers}
-                                totalSessions={totalSessions}
-                                totalUsers24h={totalUsers24h}
-                                totalSessions24h={totalSessions24h}
-                              />
-                            }
-                          >
-                            <StyledScoreBar
-                              score={convertAdoptionToProgress(adoption)}
-                              size={20}
-                              thickness={5}
-                              radius={0}
-                              palette={Array(10).fill(theme.green)}
-                            />
-                          </Tooltip>
-                          <TextOverflow>
-                            <Count value={totalUsers24h ?? 0} />{' '}
-                            {tn('user', 'users', totalUsers24h)}
-                          </TextOverflow>
-                        </AdoptionWrapper>
-                      ) : (
-                        <NotAvailable />
-                      )}
-                    </AdoptionColumn>
-
-                    <CrashFreeUsersColumn>
-                      {showPlaceholders ? (
-                        <StyledPlaceholder height="25px" width="60px" />
-                      ) : defined(crashFreeUsers) ? (
-                        <React.Fragment>
-                          <StyledProgressRing
-                            progressColor={getCrashFreePercentColor}
-                            value={crashFreeUsers}
-=======
                   <AdoptionColumn>
-                    {defined(adoption) ? (
+                    {showPlaceholders ? (
+                      <StyledPlaceholder height="25px" width="150px" />
+                    ) : defined(adoption) ? (
                       <AdoptionWrapper>
                         <Tooltip
                           title={
@@ -204,7 +141,6 @@
                             thickness={5}
                             radius={0}
                             palette={Array(10).fill(theme.green)}
->>>>>>> 0615f640
                           />
                         </Tooltip>
                         <TextOverflow>
@@ -217,54 +153,10 @@
                     )}
                   </AdoptionColumn>
 
-<<<<<<< HEAD
-                    <CrashFreeSessionsColumn>
-                      {showPlaceholders ? (
-                        <StyledPlaceholder height="25px" width="60px" />
-                      ) : defined(crashFreeSessions) ? (
-                        <React.Fragment>
-                          <StyledProgressRing
-                            progressColor={getCrashFreePercentColor}
-                            value={crashFreeSessions}
-                          />
-                          <ProgressRingCaption>
-                            {displayCrashFreePercent(crashFreeSessions)}
-                          </ProgressRingCaption>
-                        </React.Fragment>
-                      ) : (
-                        <NotAvailable />
-                      )}
-                    </CrashFreeSessionsColumn>
-
-                    <DailyUsersColumn>
-                      {showPlaceholders ? (
-                        <StyledPlaceholder height="25px" />
-                      ) : hasHealthData ? (
-                        <ChartWrapper>
-                          <HealthStatsChart
-                            data={stats}
-                            height={20}
-                            period={activeStatsPeriod}
-                            subject={activeStatsSubject}
-                          />
-                        </ChartWrapper>
-                      ) : (
-                        <NotAvailable />
-                      )}
-                    </DailyUsersColumn>
-
-                    <CrashesColumn>
-                      {showPlaceholders ? (
-                        <StyledPlaceholder height="25px" width="30px" />
-                      ) : hasHealthData ? (
-                        <Count value={sessionsCrashed} />
-                      ) : (
-                        <NotAvailable />
-                      )}
-                    </CrashesColumn>
-=======
                   <CrashFreeUsersColumn>
-                    {defined(crashFreeUsers) ? (
+                    {showPlaceholders ? (
+                      <StyledPlaceholder height="25px" width="60px" />
+                    ) : defined(crashFreeUsers) ? (
                       <React.Fragment>
                         <StyledProgressRing
                           progressColor={getCrashFreePercentColor}
@@ -280,7 +172,9 @@
                   </CrashFreeUsersColumn>
 
                   <CrashFreeSessionsColumn>
-                    {defined(crashFreeSessions) ? (
+                    {showPlaceholders ? (
+                      <StyledPlaceholder height="25px" width="60px" />
+                    ) : defined(crashFreeSessions) ? (
                       <React.Fragment>
                         <StyledProgressRing
                           progressColor={getCrashFreePercentColor}
@@ -296,7 +190,9 @@
                   </CrashFreeSessionsColumn>
 
                   <DailyUsersColumn>
-                    {hasHealthData ? (
+                    {showPlaceholders ? (
+                      <StyledPlaceholder height="25px" />
+                    ) : hasHealthData ? (
                       <ChartWrapper>
                         <HealthStatsChart
                           data={stats}
@@ -309,10 +205,15 @@
                       <NotAvailable />
                     )}
                   </DailyUsersColumn>
->>>>>>> 0615f640
 
                   <CrashesColumn>
-                    {hasHealthData ? <Count value={sessionsCrashed} /> : <NotAvailable />}
+                    {showPlaceholders ? (
+                      <StyledPlaceholder height="25px" width="30px" />
+                    ) : hasHealthData ? (
+                      <Count value={sessionsCrashed} />
+                    ) : (
+                      <NotAvailable />
+                    )}
                   </CrashesColumn>
 
                   <NewIssuesColumn>
