from __future__ import absolute_import

import six

from collections import namedtuple
from copy import deepcopy
from datetime import timedelta
from math import ceil, floor

from sentry import options
from sentry.api.event_search import (
    get_filter,
    get_function_alias,
    is_function,
    resolve_field_list,
    InvalidSearchQuery,
    FIELD_ALIASES,
)

from sentry import eventstore

from sentry.models import Project, ProjectStatus
from sentry.tagstore.base import TOP_VALUES_DEFAULT_LIMIT
from sentry.utils.snuba import (
    Dataset,
    SnubaTSResult,
    DISCOVER_COLUMN_MAP,
    QUOTED_LITERAL_RE,
    raw_query,
    to_naive_timestamp,
    naiveify_datetime,
    resolve_condition,
)

__all__ = (
    "ReferenceEvent",
    "PaginationResult",
    "InvalidSearchQuery",
    "create_reference_event_conditions",
    "query",
    "key_transaction_query",
    "timeseries_query",
    "get_pagination_ids",
    "get_facets",
    "transform_results",
    "zerofill",
)


ReferenceEvent = namedtuple("ReferenceEvent", ["organization", "slug", "fields", "start", "end"])
ReferenceEvent.__new__.__defaults__ = (None, None)

PaginationResult = namedtuple("PaginationResult", ["next", "previous", "oldest", "latest"])
FacetResult = namedtuple("FacetResult", ["key", "value", "count"])


def is_real_column(col):
    """
    Return true if col corresponds to an actual column to be fetched
    (not an aggregate function or field alias)
    """
    if is_function(col):
        return False

    if col in FIELD_ALIASES:
        return False

    return True


def find_reference_event(reference_event, real=True):
    try:
        project_slug, event_id = reference_event.slug.split(":")
    except ValueError:
        raise InvalidSearchQuery("Invalid reference event")

    # We don't need to run a query if there are no columns
    columns = (
        [field for field in reference_event.fields if is_real_column(field)]
        if real
        else reference_event.fields
    )
    if not columns:
        return None

    try:
        project = Project.objects.get(
            slug=project_slug,
            organization=reference_event.organization,
            status=ProjectStatus.VISIBLE,
        )
    except Project.DoesNotExist:
        raise InvalidSearchQuery("Invalid reference event")

    snuba_args = {
        "start": reference_event.start - timedelta(seconds=5) if reference_event.start else None,
        "end": reference_event.end + timedelta(seconds=5) if reference_event.end else None,
        "filter_keys": {"project_id": [project.id], "event_id": [event_id]},
    }

    snuba_args.update(resolve_field_list(columns, snuba_args, auto_fields=False))

    snuba_args, _ = resolve_discover_aliases(snuba_args)

    event = raw_query(
        selected_columns=snuba_args.get("selected_columns"),
        filter_keys=snuba_args.get("filter_keys"),
        aggregations=snuba_args.get("aggregations"),
        start=snuba_args.get("start"),
        end=snuba_args.get("end"),
        groupby=snuba_args.get("groupby"),
        dataset=Dataset.Discover,
        limit=1,
        referrer="discover.find_reference_event" if real else "discover.find_full_reference_event",
    )
    if "error" in event or len(event["data"]) != 1:
        raise InvalidSearchQuery("Invalid reference event")

    return event["data"][0]


def create_reference_event_conditions(reference_event):
    """
    Create a list of conditions based on a Reference object.

    This is useful when you want to get results that match an exemplar
    event. A use case of this is generating pagination links for, or getting
    timeseries results of the records inside a single aggregated row.

    reference_event (ReferenceEvent) The reference event to build conditions from.
    """
    conditions = []
    event_data = find_reference_event(reference_event)
    if event_data is None:
        return conditions

    field_names = [resolve_column(col) for col in reference_event.fields]
    for (i, field) in enumerate(reference_event.fields):
        value = event_data.get(field_names[i], None)
        # If the value is a sequence use the first element as snuba
        # doesn't support `=` or `IN` operations on fields like exception_frames.filename
        if isinstance(value, (list, set)) and value:
            value = value.pop()
        if value:
            conditions.append([field, "=", value])

    return conditions


# TODO (evanh) This whole function is here because we are using the max value to
# calculate the entire bucket width. If we could do that in a smarter way,
# we could avoid this whole calculation.
def find_histogram_buckets(field, params, conditions):
    match = is_function(field)
    if not match:
        raise InvalidSearchQuery(u"received {}, expected histogram function".format(field))

    columns = [c.strip() for c in match.group("columns").split(",") if len(c.strip()) > 0]

    if len(columns) != 2:
        raise InvalidSearchQuery(
            u"histogram(...) expects 2 column arguments, received {:g} arguments".format(
                len(columns)
            )
        )

    column = columns[0]
    # TODO evanh: This can be expanded to more fields at a later date, for now keep this limited.
    if column != "transaction.duration":
        raise InvalidSearchQuery(
            "histogram(...) can only be used with the transaction.duration column"
        )

    try:
        num_buckets = int(columns[1])
        if num_buckets < 1 or num_buckets > 500:
            raise Exception()
    except Exception:
        raise InvalidSearchQuery(
            u"histogram(...) requires a bucket value between 1 and 500, not {}".format(columns[1])
        )

    max_alias = u"max_{}".format(column)
    min_alias = u"min_{}".format(column)

    conditions = deepcopy(conditions) if conditions else []
    found = False
    for cond in conditions:
        if (cond[0], cond[1], cond[2]) == ("event.type", "=", "transaction"):
            found = True
    if not found:
        conditions.append(["event.type", "=", "transaction"])
    snuba_filter = eventstore.Filter(conditions=conditions)
    translated_args, _ = resolve_discover_aliases(snuba_filter)

    results = raw_query(
        filter_keys={"project_id": params.get("project_id")},
        start=params.get("start"),
        end=params.get("end"),
        dataset=Dataset.Discover,
        conditions=translated_args.conditions,
        aggregations=[["max", "duration", max_alias], ["min", "duration", min_alias]],
    )
    if len(results["data"]) != 1:
        # If there are no transactions, so no max duration, return one empty bucket
        return "histogram({}, 1, 1, 0)".format(column)

    bucket_min = results["data"][0][min_alias]
    bucket_max = results["data"][0][max_alias]
    if bucket_max == 0:
        raise InvalidSearchQuery(u"Cannot calculate histogram for {}".format(field))
    bucket_size = ceil((bucket_max - bucket_min) / float(num_buckets))

    # Determine the first bucket that will show up in our results so that we can
    # zerofill correctly.
    offset = floor(bucket_min / bucket_size) * bucket_size

    return "histogram({}, {:g}, {:g}, {:g})".format(column, num_buckets, bucket_size, offset)


def zerofill_histogram(results, column_meta, orderby, sentry_function_alias, snuba_function_alias):
    parts = snuba_function_alias.split("_")
    if len(parts) < 2:
        raise Exception(u"{} is not a valid histogram alias".format(snuba_function_alias))

    bucket_offset, bucket_size, num_buckets = int(parts[-1]), int(parts[-2]), int(parts[-3])
    if len(results) == num_buckets:
        return results

    dummy_data = {}
    for column in column_meta:
        dummy_data[column["name"]] = "" if column.get("type") == "String" else 0

    def build_new_bucket_row(bucket):
        row = {key: value for key, value in six.iteritems(dummy_data)}
        row[sentry_function_alias] = bucket
        return row

    bucket_map = {r[sentry_function_alias]: r for r in results}
    new_results = []
    is_sorted, is_reversed = False, False
    if orderby:
        for o in orderby:
            if o.lstrip("-") == snuba_function_alias:
                is_sorted = True
                is_reversed = o.startswith("-")
                break

    for i in range(num_buckets):
        bucket = bucket_offset + (bucket_size * i)
        if bucket not in bucket_map:
            bucket_map[bucket] = build_new_bucket_row(bucket)

    # If the list was sorted, pull results out in sorted order, else concat the results
    if is_sorted:
        i, diff, end = (0, 1, num_buckets) if not is_reversed else (num_buckets, -1, 0)
        while i <= end:
            bucket = bucket_offset + (bucket_size * i)
            if bucket in bucket_map:
                new_results.append(bucket_map[bucket])
            i += diff
    else:
        new_results = results
        exists = set(r[sentry_function_alias] for r in results)
        for bucket in bucket_map:
            if bucket not in exists:
                new_results.append(bucket_map[bucket])

    return new_results


def resolve_column(col):
    """
    Used as a column resolver in discover queries.

    Resolve a public schema name to the discover dataset.
    unknown columns are converted into tags expressions.
    """
    if col is None:
        return col
    elif isinstance(col, (list, tuple)):
        return col
    # Whilst project_id is not part of the public schema we convert
    # the project.name field into project_id way before we get here.
    if col == "project_id":
        return col
    if col.startswith("tags[") or QUOTED_LITERAL_RE.match(col):
        return col

    return DISCOVER_COLUMN_MAP.get(col, u"tags[{}]".format(col))


# TODO (evanh) Since we are assuming that all string values are columns,
# this will get tricky if we ever have complex columns where there are
# string arguments to the functions that aren't columns
def resolve_complex_column(col):
    args = col[1]

    for i in range(len(args)):
        if isinstance(args[i], (list, tuple)):
            resolve_complex_column(args[i])
        elif isinstance(args[i], six.string_types):
            args[i] = resolve_column(args[i])


def resolve_discover_aliases(snuba_filter, function_translations=None):
    """
    Resolve the public schema aliases to the discover dataset.

    Returns a copy of the input structure, and includes a
    `translated_columns` key containing the selected fields that need to
    be renamed in the result set.
    """
    resolved = snuba_filter.clone()
    translated_columns = {}
    derived_columns = set()
    if function_translations:
        for snuba_name, sentry_name in six.iteritems(function_translations):
            derived_columns.add(snuba_name)
            translated_columns[snuba_name] = sentry_name

    selected_columns = resolved.selected_columns
    if selected_columns:
        for (idx, col) in enumerate(selected_columns):
            if isinstance(col, (list, tuple)):
                resolve_complex_column(col)
            else:
                name = resolve_column(col)
                selected_columns[idx] = name
                translated_columns[name] = col

        resolved.selected_columns = selected_columns

    groupby = resolved.groupby
    if groupby:
        for (idx, col) in enumerate(groupby):
            name = col
            if isinstance(col, (list, tuple)):
                if len(col) == 3:
                    name = col[2]
            elif col not in derived_columns:
                name = resolve_column(col)

            groupby[idx] = name
        resolved.groupby = groupby

    aggregations = resolved.aggregations
    for aggregation in aggregations or []:
        derived_columns.add(aggregation[2])
        if isinstance(aggregation[1], six.string_types):
            aggregation[1] = resolve_column(aggregation[1])
        elif isinstance(aggregation[1], (set, tuple, list)):
            aggregation[1] = [resolve_column(col) for col in aggregation[1]]
    resolved.aggregations = aggregations

    conditions = resolved.conditions
    if conditions:
        for (i, condition) in enumerate(conditions):
            replacement = resolve_condition(condition, resolve_column)
            conditions[i] = replacement
        resolved.conditions = [c for c in conditions if c]

    orderby = resolved.orderby
    if orderby:
        orderby = orderby if isinstance(orderby, (list, tuple)) else [orderby]
        resolved_orderby = []

        for field_with_order in orderby:
            field = field_with_order.lstrip("-")
            resolved_orderby.append(
                u"{}{}".format(
                    "-" if field_with_order.startswith("-") else "",
                    field if field in derived_columns else resolve_column(field),
                )
            )
        resolved.orderby = resolved_orderby
    return resolved, translated_columns


def zerofill(data, start, end, rollup, orderby):
    rv = []
    start = int(to_naive_timestamp(naiveify_datetime(start)) / rollup) * rollup
    end = (int(to_naive_timestamp(naiveify_datetime(end)) / rollup) * rollup) + rollup
    data_by_time = {}

    for obj in data:
        if obj["time"] in data_by_time:
            data_by_time[obj["time"]].append(obj)
        else:
            data_by_time[obj["time"]] = [obj]

    for key in six.moves.xrange(start, end, rollup):
        if key in data_by_time and len(data_by_time[key]) > 0:
            rv = rv + data_by_time[key]
            data_by_time[key] = []
        else:
            rv.append({"time": key})

    if "-time" in orderby:
        return list(reversed(rv))

    return rv


def transform_results(result, translated_columns, snuba_filter):
    """
    Transform internal names back to the public schema ones.

    When getting timeseries results via rollup, this function will
    zerofill the output results.
    """
    # Translate back columns that were converted to snuba format
    for col in result["meta"]:
        col["name"] = translated_columns.get(col["name"], col["name"])

    def get_row(row):
        return {translated_columns.get(key, key): value for key, value in row.items()}

    if len(translated_columns):
        result["data"] = [get_row(row) for row in result["data"]]

    rollup = snuba_filter.rollup
    if rollup and rollup > 0:
        result["data"] = zerofill(
            result["data"], snuba_filter.start, snuba_filter.end, rollup, snuba_filter.orderby
        )

    for col in result["meta"]:
        if col["name"].startswith("histogram"):
            # The column name here has been translated, we need the original name
            for snuba_name, sentry_name in six.iteritems(translated_columns):
                if sentry_name == col["name"]:
                    result["data"] = zerofill_histogram(
                        result["data"],
                        result["meta"],
                        snuba_filter.orderby,
                        sentry_name,
                        snuba_name,
                    )
            break

    return result


# TODO(evanh) This is only here for backwards compatibilty with old queries using these deprecated
# aliases. Once we migrate the queries these can go away.
OLD_FUNCTIONS_TO_NEW = {
    "p75": "p75()",
    "p95": "p95()",
    "p99": "p99()",
    "last_seen": "last_seen()",
    "latest_event": "latest_event()",
    "apdex": "apdex(300)",
    "impact": "impact(300)",
}


def transform_deprecated_functions_in_columns(columns):
    new_list = []
    translations = {}
    for column in columns:
        if column in OLD_FUNCTIONS_TO_NEW:
            new_column = OLD_FUNCTIONS_TO_NEW[column]
            translations[get_function_alias(new_column)] = column
            new_list.append(new_column)
        elif column.replace("()", "") in OLD_FUNCTIONS_TO_NEW:
            new_column = OLD_FUNCTIONS_TO_NEW[column.replace("()", "")]
            translations[get_function_alias(new_column)] = column.replace("()", "")
            new_list.append(new_column)
        else:
            new_list.append(column)

    return new_list, translations


def transform_deprecated_functions_in_query(query):
    if query is None:
        return query

    for old_function in OLD_FUNCTIONS_TO_NEW:
        if old_function + "()" in query:
            replacement = OLD_FUNCTIONS_TO_NEW[old_function]
            query = query.replace(old_function + "()", replacement)
        elif old_function in query:
            replacement = OLD_FUNCTIONS_TO_NEW[old_function]
            query = query.replace(old_function, replacement)

    return query


def query(
    selected_columns,
    query,
    params,
    orderby=None,
    offset=None,
    limit=50,
    reference_event=None,
    referrer=None,
    auto_fields=False,
    use_aggregate_conditions=False,
    conditions=None,
):
    """
    High-level API for doing arbitrary user queries against events.

    This function operates on the Discover public event schema and
    virtual fields/aggregate functions for selected columns and
    conditions are supported through this function.

    The resulting list will have all internal field names mapped
    back into their public schema names.

    selected_columns (Sequence[str]) List of public aliases to fetch.
    query (str) Filter query string to create conditions from.
    params (Dict[str, str]) Filtering parameters with start, end, project_id, environment
    orderby (None|str|Sequence[str]) The field to order results by.
    offset (None|int) The record offset to read.
    limit (int) The number of records to fetch.
    reference_event (ReferenceEvent) A reference event object. Used to generate additional
                    conditions based on the provided reference.
    referrer (str|None) A referrer string to help locate the origin of this query.
    auto_fields (bool) Set to true to have project + eventid fields automatically added.
    conditions (Sequence[any]) List of conditions that are passed directly to snuba without
                    any additional processing.
    """
    if not selected_columns:
        raise InvalidSearchQuery("No columns selected")

    # TODO(evanh): These can be removed once we migrate the frontend / saved queries
    # to use the new function values
    selected_columns, function_translations = transform_deprecated_functions_in_columns(
        selected_columns
    )
    query = transform_deprecated_functions_in_query(query)

    snuba_filter = get_filter(query, params)
    if not use_aggregate_conditions:
        snuba_filter.having = []

    # We need to run a separate query to be able to properly bucket the values for the histogram
    # Do that here, and format the bucket number in to the columns before passing it through
    # to event search.
    idx = 0
    for col in selected_columns:
        if col.startswith("histogram("):
            histogram_column = find_histogram_buckets(col, params, snuba_filter.conditions)
            selected_columns[idx] = histogram_column
            function_translations[get_function_alias(histogram_column)] = get_function_alias(col)
            break

        idx += 1

    # Check to see if we are ordering by any functions and convert the orderby to be the correct alias.
    if orderby:
        orderby = orderby if isinstance(orderby, (list, tuple)) else [orderby]
        new_orderby = []
        for ordering in orderby:
            is_reversed = ordering.startswith("-")
            ordering = ordering.lstrip("-")
            for snuba_name, sentry_name in six.iteritems(function_translations):
                if sentry_name == ordering:
                    ordering = snuba_name
                    break

            ordering = "{}{}".format("-" if is_reversed else "", ordering)
            new_orderby.append(ordering)

        snuba_filter.orderby = new_orderby

    snuba_filter.update_with(
        resolve_field_list(selected_columns, snuba_filter, auto_fields=auto_fields)
    )

    if reference_event:
        ref_conditions = create_reference_event_conditions(reference_event)
        if ref_conditions:
            snuba_filter.conditions.extend(ref_conditions)

    # Resolve the public aliases into the discover dataset names.
    snuba_filter, translated_columns = resolve_discover_aliases(snuba_filter, function_translations)

    # Make sure that any aggregate conditions are also in the selected columns
    for having_clause in snuba_filter.having:
        found = any(having_clause[0] == agg_clause[-1] for agg_clause in snuba_filter.aggregations)
        if not found:
            raise InvalidSearchQuery(
                u"Aggregate {} used in a condition but is not a selected column.".format(
                    having_clause[0]
                )
            )

    if conditions is not None:
        snuba_filter.conditions.extend(conditions)

    result = raw_query(
        start=snuba_filter.start,
        end=snuba_filter.end,
        groupby=snuba_filter.groupby,
        conditions=snuba_filter.conditions,
        aggregations=snuba_filter.aggregations,
        selected_columns=snuba_filter.selected_columns,
        filter_keys=snuba_filter.filter_keys,
        having=snuba_filter.having,
        orderby=snuba_filter.orderby,
        dataset=Dataset.Discover,
        limit=limit,
        offset=offset,
        referrer=referrer,
    )

    return transform_results(result, translated_columns, snuba_filter)


<<<<<<< HEAD
def timeseries_query(
    selected_columns, query, params, rollup, top_events=None, reference_event=None, referrer=None
):
=======
def key_transaction_conditions(queryset):
>>>>>>> df0da072
    """
        The snuba query for transactions is of the form
        (transaction="1" AND project=1) OR (transaction="2" and project=2) ...
        which the schema intentionally doesn't support so we cannot do an AND in OR
        so here the "and" operator is being instead to do an AND in OR query
    """
    return [
        [
            # First layer is Ands
            [
                # Second layer is Ors
                [
                    "and",
                    [
                        [
                            "equals",
                            # Without the outer ' here, the transaction will be treated as another column
                            # instead of a string. This isn't an injection risk since snuba is smart enough to
                            # handle escaping for us.
                            ["transaction", u"'{}'".format(transaction.transaction)],
                        ],
                        ["equals", ["project_id", transaction.project.id]],
                    ],
                ],
                "=",
                1,
            ]
            for transaction in queryset
        ]
    ]


def key_transaction_query(selected_columns, user_query, params, orderby, referrer, queryset):
    return query(
        selected_columns,
        user_query,
        params,
        orderby=orderby,
        referrer=referrer,
        conditions=key_transaction_conditions(queryset),
    )


<<<<<<< HEAD
    selected_columns (Sequence[str]) List of public aliases to fetch.
    query (str) Filter query string to create conditions from.
    params (Dict[str, str]) Filtering parameters with start, end, project_id, environment,
    rollup (int) The bucket width in seconds
    reference_event (ReferenceEvent) A reference event object. Used to generate additional
                    conditions based on the provided reference.
    referrer (str|None) A referrer string to help locate the origin of this query.
    """
    if top_events:
        event_fields = top_events[0].fields
        selected_columns += event_fields
        top_events = {event.slug: find_reference_event(event, real=False) for event in top_events}
        group_conditions = []
        for field in event_fields:
            # project is handled by filter_keys already
            if field == "project":
                continue
            values = list({event.get(field) for event in top_events.values() if field in event})
            if values:
                group_conditions.append([field, "IN", values])
    else:
        group_conditions = []

=======
def get_timeseries_snuba_filter(selected_columns, query, params, rollup, reference_event=None):
>>>>>>> df0da072
    # TODO(evanh): These can be removed once we migrate the frontend / saved queries
    # to use the new function values
    selected_columns, _ = transform_deprecated_functions_in_columns(selected_columns)
    query = transform_deprecated_functions_in_query(query)

    snuba_filter = get_filter(query, params)
    if not snuba_filter.start and not snuba_filter.end:
        raise InvalidSearchQuery("Cannot get timeseries result without a start and end.")

    snuba_filter.update_with(resolve_field_list(selected_columns, snuba_filter, auto_fields=False))
    if reference_event:
        ref_conditions = create_reference_event_conditions(reference_event)
        if ref_conditions:
            snuba_filter.conditions.extend(ref_conditions)

    # Resolve the public aliases into the discover dataset names.
    snuba_filter, _ = resolve_discover_aliases(snuba_filter)
    if not snuba_filter.aggregations:
        raise InvalidSearchQuery("Cannot get timeseries result with no aggregation.")

    # Change the alias of the first aggregation to count. This ensures compatibility
    # with other parts of the timeseries endpoint expectations
    if len(snuba_filter.aggregations) == 1:
        snuba_filter.aggregations[0][2] = "count"

    return snuba_filter


def key_transaction_timeseries_query(selected_columns, query, params, rollup, referrer, queryset):
    """ Given a queryset of KeyTransactions perform a timeseries query

        This function is intended to match the `timeseries_query` function,
        but exists to avoid including conditions as a parameter on that function.

        selected_columns (Sequence[str]) List of public aliases to fetch.
        query (str) Filter query string to create conditions from.
        params (Dict[str, str]) Filtering parameters with start, end, project_id, environment,
        rollup (int) The bucket width in seconds
        referrer (str|None) A referrer string to help locate the origin of this query.
        queryset (QuerySet) Filtered QuerySet of KeyTransactions
    """
    snuba_filter = get_timeseries_snuba_filter(selected_columns, query, params, rollup)
    snuba_filter.conditions.extend(key_transaction_conditions(queryset))

    result = raw_query(
        aggregations=snuba_filter.aggregations,
        conditions=snuba_filter.conditions,
        filter_keys=snuba_filter.filter_keys,
        start=snuba_filter.start,
        end=snuba_filter.end,
        rollup=rollup,
        orderby="time",
        groupby=["time"],
        dataset=Dataset.Discover,
        limit=10000,
        referrer=referrer,
    )
    result = zerofill(result["data"], snuba_filter.start, snuba_filter.end, rollup, "time")

    return SnubaTSResult({"data": result}, snuba_filter.start, snuba_filter.end, rollup)


def timeseries_query(selected_columns, query, params, rollup, reference_event=None, referrer=None):
    """
    High-level API for doing arbitrary user timeseries queries against events.

    This function operates on the public event schema and
    virtual fields/aggregate functions for selected columns and
    conditions are supported through this function.

    This function is intended to only get timeseries based
    results and thus requires the `rollup` parameter.

    Returns a SnubaTSResult object that has been zerofilled in
    case of gaps.

    selected_columns (Sequence[str]) List of public aliases to fetch.
    query (str) Filter query string to create conditions from.
    params (Dict[str, str]) Filtering parameters with start, end, project_id, environment,
    rollup (int) The bucket width in seconds
    reference_event (ReferenceEvent) A reference event object. Used to generate additional
                    conditions based on the provided reference.
    referrer (str|None) A referrer string to help locate the origin of this query.
    """

    snuba_filter = get_timeseries_snuba_filter(
        selected_columns, query, params, rollup, reference_event
    )

    result = raw_query(
        aggregations=snuba_filter.aggregations,
        conditions=snuba_filter.conditions + group_conditions,
        filter_keys=snuba_filter.filter_keys,
        start=snuba_filter.start,
        end=snuba_filter.end,
        rollup=rollup,
        orderby="time",
        groupby=["time"] + snuba_filter.groupby,
        dataset=Dataset.Discover,
        limit=10000,
        referrer=referrer,
    )
    if top_events:
        results = {}
        for slug, event in six.iteritems(top_events):
            results[slug] = SnubaTSResult(
                {
                    "data": zerofill(
                        [
                            row
                            for row in result["data"]
                            if all(row[field] == event[field] for field in event.keys())
                        ],
                        snuba_filter.start,
                        snuba_filter.end,
                        rollup,
                        "time",
                    ),
                    "values": event,
                },
                snuba_filter.start,
                snuba_filter.end,
                rollup,
            )
        return results
    else:
        result = zerofill(result["data"], snuba_filter.start, snuba_filter.end, rollup, "time")

    return SnubaTSResult({"data": result}, snuba_filter.start, snuba_filter.end, rollup)


def get_id(result):
    if result:
        return result[1]


def get_pagination_ids(event, query, params, organization, reference_event=None, referrer=None):
    """
    High-level API for getting pagination data for an event + filter

    The provided event is used as a reference event to find events
    that are older and newer than the current one.

    event (Event) The event to find related events for.
    query (str) Filter query string to create conditions from.
    params (Dict[str, str]) Filtering parameters with start, end, project_id, environment,
    reference_event (ReferenceEvent) A reference event object. Used to generate additional
                                    conditions based on the provided reference.
    referrer (str|None) A referrer string to help locate the origin of this query.
    """
    # TODO(evanh): This can be removed once we migrate the frontend / saved queries
    # to use the new function values
    query = transform_deprecated_functions_in_query(query)

    snuba_filter = get_filter(query, params)

    if reference_event:
        ref_conditions = create_reference_event_conditions(reference_event)
        if ref_conditions:
            snuba_filter.conditions.extend(ref_conditions)

    result = {
        "next": eventstore.get_next_event_id(event, filter=snuba_filter),
        "previous": eventstore.get_prev_event_id(event, filter=snuba_filter),
        "latest": eventstore.get_latest_event_id(event, filter=snuba_filter),
        "oldest": eventstore.get_earliest_event_id(event, filter=snuba_filter),
    }

    # translate project ids to slugs

    project_ids = set([tuple[0] for tuple in result.values() if tuple])

    project_slugs = {}
    projects = Project.objects.filter(
        id__in=list(project_ids), organization=organization, status=ProjectStatus.VISIBLE
    ).values("id", "slug")

    for project in projects:
        project_slugs[project["id"]] = project["slug"]

    def into_pagination_record(project_slug_event_id):

        if not project_slug_event_id:
            return None

        project_id = int(project_slug_event_id[0])

        return "{}:{}".format(project_slugs[project_id], project_slug_event_id[1])

    for key, value in result.items():
        result[key] = into_pagination_record(value)

    return PaginationResult(**result)


def get_facets(query, params, limit=10, referrer=None):
    """
    High-level API for getting 'facet map' results.

    Facets are high frequency tags and attribute results that
    can be used to further refine user queries. When many projects
    are requested sampling will be enabled to help keep response times low.

    query (str) Filter query string to create conditions from.
    params (Dict[str, str]) Filtering parameters with start, end, project_id, environment
    limit (int) The number of records to fetch.
    referrer (str|None) A referrer string to help locate the origin of this query.

    Returns Sequence[FacetResult]
    """
    # TODO(evanh): This can be removed once we migrate the frontend / saved queries
    # to use the new function values
    query = transform_deprecated_functions_in_query(query)

    snuba_filter = get_filter(query, params)

    # Resolve the public aliases into the discover dataset names.
    snuba_filter, translated_columns = resolve_discover_aliases(snuba_filter)

    # Exclude tracing tags as they are noisy and generally not helpful.
    excluded_tags = ["tags_key", "NOT IN", ["trace", "trace.ctx", "trace.span", "project"]]

    # Sampling keys for multi-project results as we don't need accuracy
    # with that much data.
    sample = len(snuba_filter.filter_keys["project_id"]) > 2

    # Get the most frequent tag keys
    key_names = raw_query(
        aggregations=[["count", None, "count"]],
        start=snuba_filter.start,
        end=snuba_filter.end,
        conditions=snuba_filter.conditions,
        filter_keys=snuba_filter.filter_keys,
        orderby=["-count", "tags_key"],
        groupby="tags_key",
        having=[excluded_tags],
        dataset=Dataset.Discover,
        limit=limit,
        referrer=referrer,
        turbo=sample,
    )
    top_tags = [r["tags_key"] for r in key_names["data"]]
    if not top_tags:
        return []

    # TODO(mark) Make the sampling rate scale based on the result size and scaling factor in
    # sentry.options. To test the lowest acceptable sampling rate, we use 0.1 which
    # is equivalent to turbo. We don't use turbo though as we need to re-scale data, and
    # using turbo could cause results to be wrong if the value of turbo is changed in snuba.
    sample_rate = 0.1 if key_names["data"][0]["count"] > 10000 else None
    # Rescale the results if we're sampling
    multiplier = 1 / sample_rate if sample_rate is not None else 1

    fetch_projects = False
    if len(params.get("project_id", [])) > 1:
        if len(top_tags) == limit:
            top_tags.pop()
        fetch_projects = True

    results = []
    if fetch_projects:
        project_values = raw_query(
            aggregations=[["count", None, "count"]],
            start=snuba_filter.start,
            end=snuba_filter.end,
            conditions=snuba_filter.conditions,
            filter_keys=snuba_filter.filter_keys,
            groupby="project_id",
            orderby="-count",
            dataset=Dataset.Discover,
            referrer=referrer,
            sample=sample_rate,
            # Ensures Snuba will not apply FINAL
            turbo=sample_rate is not None,
        )
        results.extend(
            [
                FacetResult("project", r["project_id"], int(r["count"]) * multiplier)
                for r in project_values["data"]
            ]
        )

    # Get tag counts for our top tags. Fetching them individually
    # allows snuba to leverage promoted tags better and enables us to get
    # the value count we want.
    max_aggregate_tags = options.get("discover2.max_tags_to_combine")
    individual_tags = []
    aggregate_tags = []
    for i, tag in enumerate(top_tags):
        if tag == "environment":
            # Add here tags that you want to be individual
            individual_tags.append(tag)
        elif i >= len(top_tags) - max_aggregate_tags:
            aggregate_tags.append(tag)
        else:
            individual_tags.append(tag)

    for tag_name in individual_tags:
        tag = u"tags[{}]".format(tag_name)
        tag_values = raw_query(
            aggregations=[["count", None, "count"]],
            conditions=snuba_filter.conditions,
            start=snuba_filter.start,
            end=snuba_filter.end,
            filter_keys=snuba_filter.filter_keys,
            orderby=["-count"],
            groupby=[tag],
            limit=TOP_VALUES_DEFAULT_LIMIT,
            dataset=Dataset.Discover,
            referrer=referrer,
            sample=sample_rate,
            # Ensures Snuba will not apply FINAL
            turbo=sample_rate is not None,
        )
        results.extend(
            [
                FacetResult(tag_name, r[tag], int(r["count"]) * multiplier)
                for r in tag_values["data"]
            ]
        )

    if aggregate_tags:
        conditions = snuba_filter.conditions
        conditions.append(["tags_key", "IN", aggregate_tags])
        tag_values = raw_query(
            aggregations=[["count", None, "count"]],
            conditions=conditions,
            start=snuba_filter.start,
            end=snuba_filter.end,
            filter_keys=snuba_filter.filter_keys,
            orderby=["tags_key", "-count"],
            groupby=["tags_key", "tags_value"],
            dataset=Dataset.Discover,
            referrer=referrer,
            sample=sample_rate,
            # Ensures Snuba will not apply FINAL
            turbo=sample_rate is not None,
            limitby=[TOP_VALUES_DEFAULT_LIMIT, "tags_key"],
        )
        results.extend(
            [
                FacetResult(r["tags_key"], r["tags_value"], int(r["count"]) * multiplier)
                for r in tag_values["data"]
            ]
        )

    return results<|MERGE_RESOLUTION|>--- conflicted
+++ resolved
@@ -92,23 +92,25 @@
     except Project.DoesNotExist:
         raise InvalidSearchQuery("Invalid reference event")
 
-    snuba_args = {
-        "start": reference_event.start - timedelta(seconds=5) if reference_event.start else None,
-        "end": reference_event.end + timedelta(seconds=5) if reference_event.end else None,
-        "filter_keys": {"project_id": [project.id], "event_id": [event_id]},
-    }
-
-    snuba_args.update(resolve_field_list(columns, snuba_args, auto_fields=False))
-
-    snuba_args, _ = resolve_discover_aliases(snuba_args)
+    start = None
+    end = None
+    if reference_event.start:
+        start = reference_event.start - timedelta(seconds=5)
+    if reference_event.end:
+        end = reference_event.end + timedelta(seconds=5)
+    snuba_filter = eventstore.Filter(
+        start=start, end=end, project_ids=[project.id], event_ids=[event_id]
+    )
+    snuba_filter.update_with(resolve_field_list(columns, snuba_filter, auto_fields=False))
+    snuba_filter, _ = resolve_discover_aliases(snuba_filter)
 
     event = raw_query(
-        selected_columns=snuba_args.get("selected_columns"),
-        filter_keys=snuba_args.get("filter_keys"),
-        aggregations=snuba_args.get("aggregations"),
-        start=snuba_args.get("start"),
-        end=snuba_args.get("end"),
-        groupby=snuba_args.get("groupby"),
+        selected_columns=snuba_filter.selected_columns,
+        filter_keys=snuba_filter.filter_keys,
+        aggregations=snuba_filter.aggregations,
+        start=snuba_filter.start,
+        end=snuba_filter.end,
+        groupby=snuba_filter.groupby,
         dataset=Dataset.Discover,
         limit=1,
         referrer="discover.find_reference_event" if real else "discover.find_full_reference_event",
@@ -612,13 +614,7 @@
     return transform_results(result, translated_columns, snuba_filter)
 
 
-<<<<<<< HEAD
-def timeseries_query(
-    selected_columns, query, params, rollup, top_events=None, reference_event=None, referrer=None
-):
-=======
 def key_transaction_conditions(queryset):
->>>>>>> df0da072
     """
         The snuba query for transactions is of the form
         (transaction="1" AND project=1) OR (transaction="2" and project=2) ...
@@ -662,33 +658,7 @@
     )
 
 
-<<<<<<< HEAD
-    selected_columns (Sequence[str]) List of public aliases to fetch.
-    query (str) Filter query string to create conditions from.
-    params (Dict[str, str]) Filtering parameters with start, end, project_id, environment,
-    rollup (int) The bucket width in seconds
-    reference_event (ReferenceEvent) A reference event object. Used to generate additional
-                    conditions based on the provided reference.
-    referrer (str|None) A referrer string to help locate the origin of this query.
-    """
-    if top_events:
-        event_fields = top_events[0].fields
-        selected_columns += event_fields
-        top_events = {event.slug: find_reference_event(event, real=False) for event in top_events}
-        group_conditions = []
-        for field in event_fields:
-            # project is handled by filter_keys already
-            if field == "project":
-                continue
-            values = list({event.get(field) for event in top_events.values() if field in event})
-            if values:
-                group_conditions.append([field, "IN", values])
-    else:
-        group_conditions = []
-
-=======
 def get_timeseries_snuba_filter(selected_columns, query, params, rollup, reference_event=None):
->>>>>>> df0da072
     # TODO(evanh): These can be removed once we migrate the frontend / saved queries
     # to use the new function values
     selected_columns, _ = transform_deprecated_functions_in_columns(selected_columns)
@@ -751,7 +721,9 @@
     return SnubaTSResult({"data": result}, snuba_filter.start, snuba_filter.end, rollup)
 
 
-def timeseries_query(selected_columns, query, params, rollup, reference_event=None, referrer=None):
+def timeseries_query(
+    selected_columns, query, params, rollup, top_events=None, reference_event=None, referrer=None
+):
     """
     High-level API for doing arbitrary user timeseries queries against events.
 
@@ -773,14 +745,29 @@
                     conditions based on the provided reference.
     referrer (str|None) A referrer string to help locate the origin of this query.
     """
+    if top_events:
+        selected_columns += top_events[0].fields
 
     snuba_filter = get_timeseries_snuba_filter(
         selected_columns, query, params, rollup, reference_event
     )
 
+    if top_events:
+        group_conditions = []
+        event_fields = top_events[0].fields
+        top_events = {event.slug: find_reference_event(event, real=False) for event in top_events}
+        for field in event_fields:
+            # project is handled by filter_keys already
+            if field == "project":
+                continue
+            values = list({event.get(field) for event in top_events.values() if field in event})
+            if values:
+                group_conditions.append([field, "IN", values])
+        snuba_filter.conditions.extend(group_conditions)
+
     result = raw_query(
         aggregations=snuba_filter.aggregations,
-        conditions=snuba_filter.conditions + group_conditions,
+        conditions=snuba_filter.conditions,
         filter_keys=snuba_filter.filter_keys,
         start=snuba_filter.start,
         end=snuba_filter.end,
